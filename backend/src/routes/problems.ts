import { Prisma, Role, ProblemType, ProgressStatus } from '@prisma/client';
import express, { RequestHandler } from 'express';
import { prisma } from '../lib/prisma';
import { authenticateToken } from '../middleware/auth';
import { authorizeRoles } from '../middleware/authorize';
import { calculateNextReviewDate } from '../lib/spacedRepetition';

// Define the request body types
interface CreateProblemBody {
  name: string;
  content: string;
  difficulty: Prisma.ProblemCreateInput['difficulty'];
  required?: boolean;
  reqOrder?: number;
  problemType?: ProblemType;
  collectionIds?: string[];
  codeTemplate?: string;
  testCases?: string;
  topicId?: string;
  estimatedTime?: string | number;
  slug?: string;
  language?: string;
  functionName?: string;
  timeLimit?: number;
  memoryLimit?: number;
  return_type?: string;
  params?: string;
}

interface UpdateProblemBody {
  name?: string;
  content?: string;
  difficulty?: Prisma.ProblemCreateInput['difficulty'];
  required?: boolean;
  reqOrder?: number;
  problemType?: ProblemType;
  collectionIds?: string[];
  codeTemplate?: string;
  testCases?: string;
  estimatedTime?: string | number;
  slug?: string;
  language?: string;
  functionName?: string;
  timeLimit?: number;
  memoryLimit?: number;
  return_type?: string;
  params?: string;
}

const router = express.Router();

/**
 * Safely parses a value that might be a string representation of JSON
 * Removes multiple layers of escaping if present
 * 
 * @param value The value to parse
 * @returns Parsed value or original value if parsing fails
 */
const safelyParseValue = (value: any): any => {
  if (value === undefined || value === null) return value;
  
  // If it's not a string, we're already done
  if (typeof value !== 'string') return value;
  
  // Attempt to handle excessive JSON escaping by repeatedly parsing
  let result = value;
  let iterations = 0;
  const MAX_ITERATIONS = 5; // Limit iterations to avoid infinite loop
  
  while (typeof result === 'string' && 
         (result.startsWith('"') && result.endsWith('"')) && 
         result.includes('\\') && 
         iterations < MAX_ITERATIONS) {
    try {
      result = JSON.parse(result);
      iterations++;
    } catch (e) {
      break; // Stop if parsing fails
    }
  }
  
  // Try one more parse if it looks like JSON
  if (typeof result === 'string' && 
      ((result.startsWith('{') && result.endsWith('}')) || 
       (result.startsWith('[') && result.endsWith(']')))) {
    try {
      return JSON.parse(result);
    } catch (e) {
      // Return the current result if this parse fails
      return result;
    }
  }
  
  return result;
};

/**
 * Normalizes a test case by ensuring proper data structures
 * 
 * @param testCase The input test case to normalize
 * @returns A normalized test case ready for database storage
 */
const normalizeTestCase = (testCase: any, index: number): any => {
  // Parse and clean the input
  const parsedInput = safelyParseValue(testCase.input ?? testCase.input_args ?? '');
  
  // Parse and clean the expected output
  const parsedExpected = safelyParseValue(testCase.expected ?? testCase.expected_out ?? '');
  
  return {
    input: JSON.stringify(parsedInput), // Store consistent JSON string
    expectedOutput: JSON.stringify(parsedExpected), // Store consistent JSON string
    isHidden: testCase.isHidden || (testCase.phase === 'hidden') || false,
    orderNum: testCase.orderNum || testCase.case_id || index + 1
  };
};

<<<<<<< HEAD
/**
 * Prepares language support data for storage
 * @param language Default language (e.g. 'python')
 * @param codeTemplate Template for the default language
 * @param languageSupportJson Optional JSON string with additional language templates
 * @returns Structured language support JSON object
 */
const prepareLanguageSupport = (
  language: string = 'python', 
  codeTemplate?: string, 
  languageSupportJson?: string
): any => {
  // Start with empty object
  let languageSupport: any = {};
  
  // Parse languageSupport if provided
  if (languageSupportJson) {
    try {
      languageSupport = JSON.parse(languageSupportJson);
    } catch (e) {
      console.warn('Error parsing languageSupport JSON:', e);
    }
  }
  
  // Add/update the default language template
  if (codeTemplate) {
    languageSupport[language] = {
      ...(languageSupport[language] || {}),
      template: codeTemplate
    };
  }
  
  return languageSupport;
};

// Get a specific problem by SLUG
router.get('/slug/:slug', authenticateToken, (async (req, res) => {
  try {
    const { slug } = req.params;
    const userId = req.user?.id;

    if (!userId) {
      return res.status(401).json({ error: 'User not authenticated' });
    }

    if (!slug) {
      return res.status(400).json({ error: 'Slug parameter is required' });
    }

    const problem = await prisma.problem.findUnique({
      where: { slug },
      // Include same details as the ID route for consistency
      include: {
        completedBy: {
          where: { id: userId },
          select: { id: true }
        },
        progress: {
          where: { userId },
          select: { status: true }
        },
        topic: {
          include: { level: true }
        },
        collections: {
          select: {
            collection: {
              select: {
                id: true,
                name: true
              }
            }
          }
        },
        codeProblem: {
          include: {
            testCases: {
              orderBy: { orderNum: 'asc' }
            }
          }
        }
      }
    });

    // Ensure the problem exists (removed type check)
    if (!problem) {
      return res.status(404).json({ error: 'Problem not found' });
    }

    // --- Replicate logic from GET /:problemId to find next/prev --- 
    const collectionIds = problem.collections 
      ? problem.collections.map((pc: any) => pc.collectionId || (pc.collection && pc.collection.id))
      : [];

    let nextProblemId = null;
    let prevProblemId = null;
    let nextProblemSlug = null;
    let prevProblemSlug = null;

    if (problem.topicId) {
      const topicProblems = await prisma.problem.findMany({
        where: { topicId: problem.topicId },
        orderBy: { reqOrder: 'asc' },
        select: { id: true, reqOrder: true, slug: true }
      });

      const currentIndex = topicProblems.findIndex((p: { id: string }) => p.id === problem.id);
      
      if (currentIndex !== -1) {
        if (currentIndex > 0) {
          prevProblemId = topicProblems[currentIndex - 1].id;
          prevProblemSlug = topicProblems[currentIndex - 1].slug;
        }
        if (currentIndex < topicProblems.length - 1) {
          nextProblemId = topicProblems[currentIndex + 1].id;
          nextProblemSlug = topicProblems[currentIndex + 1].slug;
        }
      }
    }
    // --- End of next/prev logic --- 

    // Return full problem data, similar to GET /:problemId
    const response = {
      ...problem,
      codeTemplate: undefined, // Remove legacy fields
      testCases: undefined,
      isCompleted: problem.completedBy.length > 0 || problem.progress.some((p: { status: ProgressStatus }) => p.status === 'COMPLETED'),
      nextProblemId,
      prevProblemId,
      nextProblemSlug,
      prevProblemSlug,
      collectionIds,
      completedBy: undefined, // Remove from response
      progress: undefined,
      collections: undefined // Remove raw collections data
    };

    res.json(response);
  } catch (error) {
    console.error('Error fetching problem by slug:', error);
    res.status(500).json({ error: 'Internal server error' });
  }
}) as RequestHandler);

=======
>>>>>>> 21eabde4
// Get a specific problem
router.get('/:problemId', authenticateToken, (async (req, res) => {
  try {
    const { problemId } = req.params;
    const userId = req.user?.id;

    if (!userId) {
      return res.status(401).json({ error: 'User not authenticated' });
    }

    const problem = await prisma.problem.findUnique({
      where: { id: problemId },
      include: {
        completedBy: {
          where: { id: userId },
          select: { id: true }
        },
        progress: {
          where: { userId },
          select: { status: true }
        },
        topic: {
          include: { level: true }
        },
        collections: {
          select: {
            collection: {
              select: {
                id: true,
                name: true
              }
            }
          }
        },
        codeProblem: {
          include: {
            testCases: {
              orderBy: { orderNum: 'asc' } // Optional: Order test cases
            }
          }
        }
      }
    });

    if (!problem) {
      return res.status(404).json({ error: 'Problem not found' });
    }

    // Get collection IDs from problem's collections
    const collectionIds = problem.collections 
      ? problem.collections.map((pc: any) => pc.collectionId || (pc.collection && pc.collection.id))
      : [];

    // Find next and previous problems if this problem belongs to a topic
    let nextProblemId = null;
    let prevProblemId = null;
    let nextProblemSlug = null;
    let prevProblemSlug = null;

    if (problem.topicId) {
      // Get all problems in the same topic, ordered by reqOrder
      const topicProblems = await prisma.problem.findMany({
        where: { 
          topicId: problem.topicId 
        },
        orderBy: { 
          reqOrder: 'asc' 
        },
        select: { 
          id: true, 
          reqOrder: true,
          slug: true
        }
      });

      // Find the current problem's index in the ordered list
      const currentIndex = topicProblems.findIndex((p: { id: string }) => p.id === problemId);
      
      if (currentIndex !== -1) {
        // Get previous problem if not the first
        if (currentIndex > 0) {
          prevProblemId = topicProblems[currentIndex - 1].id;
          prevProblemSlug = topicProblems[currentIndex - 1].slug;
        }
        
        // Get next problem if not the last
        if (currentIndex < topicProblems.length - 1) {
          nextProblemId = topicProblems[currentIndex + 1].id;
          nextProblemSlug = topicProblems[currentIndex + 1].slug;
        }
      }
    }

    // Transform the response to include isCompleted, navigation IDs, and collections
    const response = {
      ...problem,
      // Remove legacy fields if they were included implicitly
      codeTemplate: undefined,
      testCases: undefined,
      // Keep necessary fields
      isCompleted: problem.completedBy.length > 0 || problem.progress.some((p: { status: ProgressStatus }) => p.status === 'COMPLETED'),
      nextProblemId,
      prevProblemId,
      nextProblemSlug,
      prevProblemSlug,
      collectionIds,
      completedBy: undefined, // Remove these from the response
      progress: undefined,
      collections: undefined // Remove raw collections data
    };

    res.json(response);
  } catch (error) {
    console.error('Error fetching problem:', error);
    res.status(500).json({ error: 'Internal server error' });
  }
}) as RequestHandler);

// Get submissions for a problem
router.get('/:problemId/submissions', authenticateToken, (async (req, res) => {
  try {
    const { problemId } = req.params;
    const userId = req.user?.id;

    if (!userId) {
      return res.status(401).json({ error: 'User not authenticated' });
    }

    // Get submissions for this problem by the current user
    const submissions = await prisma.submission.findMany({
      where: {
        problemId,
        userId
      },
      orderBy: {
        submittedAt: 'desc'
      },
      select: {
        id: true,
        language: true,
        status: true,
        executionTime: true,
        memory: true,
        passed: true,
        submittedAt: true,
        code: false // Don't include code in the listing to reduce payload size
      }
    });

    res.json(submissions);
  } catch (error) {
    console.error('Error fetching problem submissions:', error);
    res.status(500).json({ error: 'Internal server error' });
  }
}) as RequestHandler);

// Get a single submission with full details
router.get('/submissions/:submissionId', authenticateToken, (async (req, res) => {
  try {
    const { submissionId } = req.params;
    const userId = req.user?.id;

    if (!userId) {
      return res.status(401).json({ error: 'User not authenticated' });
    }

    // Get the submission, ensuring it belongs to the current user
    const submission = await prisma.submission.findFirst({
      where: {
        id: submissionId,
        userId
      }
    });

    if (!submission) {
      return res.status(404).json({ error: 'Submission not found' });
    }

    res.json(submission);
  } catch (error) {
    console.error('Error fetching submission details:', error);
    res.status(500).json({ error: 'Internal server error' });
  }
}) as RequestHandler);

// Get problems by type
router.get('/', authenticateToken, (async (req, res) => {
  try {
    const { type, search } = req.query;
    const userId = req.user?.id;

    if (!userId) {
      return res.status(401).json({ error: 'User not authenticated' });
    }

    const where: any = {};
    
    // Add type filter if provided
    if (type) {
      where.problemType = type as ProblemType;
    }

    // Add search filter if provided
    if (search) {
      where.name = { contains: search as string, mode: 'insensitive' };
    }

    const problems = await prisma.problem.findMany({
      where,
      include: {
        topic: {
          include: { level: true }
        },
        collections: true,
        codeProblem: true
      },
      orderBy: { createdAt: "desc" },
    });

    // Transform the response to include completion status and collection IDs
    const transformedProblems = problems.map((problem: any) => {
      const collectionIds = problem.collections?.map((pc: any) => 
        pc.collectionId || (pc.collection && pc.collection.id)
      ).filter(Boolean) || [];
      
      return {
        ...problem,
        completed: problem.completedBy?.length > 0 || problem.progress?.some((p: { status: ProgressStatus }) => p.status === 'COMPLETED'),
        collectionIds,
        completedBy: undefined,
        progress: undefined,
        collections: undefined, // Remove raw collections data
        codeTemplate: undefined, // Remove legacy fields
        testCases: undefined
      };
    });

    res.json(transformedProblems);
  } catch (error) {
    console.error('Error fetching problems:', error);
    res.status(500).json({ error: 'Internal server error' });
  }
}) as RequestHandler);

// Create a new problem (admin only)
router.post('/', authenticateToken, authorizeRoles([Role.ADMIN, Role.DEVELOPER]), (async (req, res) => {
  try {
    const { 
      name, 
      content, 
      difficulty, 
      required = false,
      reqOrder,
      problemType = 'INFO' as const,
      collectionIds = [],
      codeTemplate,
      testCases: testCasesRaw,
      topicId,
      estimatedTime,
      slug,
      language = 'javascript',
      functionName,
      timeLimit,
      memoryLimit,
      return_type,
      params
    } = req.body as CreateProblemBody;

    // Validate required fields
    if (!name) {
      return res.status(400).json({ error: 'Name is required' });
    }

    // Only validate topic if topicId is provided
    if (topicId) {
      const topic = await prisma.topic.findUnique({
        where: { id: topicId }
      });

      if (!topic) {
        return res.status(404).json({ error: 'Topic not found' });
      }
    }

    // Parse test cases if provided
    let parsedTestCases: any[] = [];
    if (testCasesRaw) {
      try {
        parsedTestCases = typeof testCasesRaw === 'string' ? JSON.parse(testCasesRaw) : testCasesRaw;
      } catch (error) {
        console.error('Error parsing testCases:', error);
        return res.status(400).json({ error: 'Invalid test cases format' });
      }
    }

    // Convert estimatedTime to number if provided
    const parsedEstimatedTime = estimatedTime ? parseInt(estimatedTime.toString()) : null;
    if (estimatedTime && isNaN(parsedEstimatedTime!)) {
      return res.status(400).json({ error: 'Estimated time must be a valid number' });
    }

    // Use a transaction for the entire create process
    const newProblem = await prisma.$transaction(async (tx) => {
      // Prepare the problem create data
      const createData: Prisma.ProblemCreateInput = {
        name,
        content: content || '',
        difficulty,
        required,
        reqOrder: reqOrder || null,
        problemType,
        estimatedTime: parsedEstimatedTime,
        slug: slug || undefined,
        ...(topicId && {
          topic: {
            connect: { id: topicId }
          }
        })
      };

      // For coding problems, add the codeProblem relation
      if (problemType === 'CODING') {
        createData.codeProblem = {
          create: {
            codeTemplate: codeTemplate || undefined,
            language: language || 'javascript',
            functionName: functionName || undefined,
            timeLimit: timeLimit ? Number(timeLimit) : 5000,
            memoryLimit: memoryLimit ? Number(memoryLimit) : undefined,
            return_type: return_type || undefined,
            params: params ? (typeof params === 'string' ? params : JSON.stringify(params)) : undefined,
            testCases: {
              create: parsedTestCases.map((testCase, index) => ({
                input: testCase.input,
                expectedOutput: testCase.expected || testCase.expectedOutput,
                isHidden: testCase.isHidden || false,
                orderNum: testCase.orderNum || index + 1
              }))
            }
          }
        };
      }

      // Create the problem with all relations
      const problem = await tx.problem.create({
        data: createData,
        include: {
          codeProblem: {
            include: {
              testCases: true
            }
          }
        }
      });

      // Associate with collections if provided
      if (collectionIds.length > 0) {
        await Promise.all(collectionIds.map(collectionId => 
          tx.problemToCollection.create({
            data: {
              problemId: problem.id,
              collectionId
            }
          })
        ));
      }

      return problem;
    });

    // Transform the response for the frontend
    const responseData = {
      ...newProblem,
      collectionIds: collectionIds
    };

    res.status(201).json(responseData);
  } catch (error) {
    console.error('Error creating problem:', error);
    res.status(500).json({ error: 'Failed to create problem' });
  }
}) as RequestHandler);

// Update a problem (admin only)
router.put('/:problemId', authenticateToken, authorizeRoles([Role.ADMIN, Role.DEVELOPER]), (async (req, res) => {
  const { problemId } = req.params;
  const {
    name,
    content,
    difficulty,
    required,
    reqOrder,
    problemType, // Type might be updated
    collectionIds,
    codeTemplate,
    testCases: testCasesRaw,
    estimatedTime,
    language,
    functionName,
    timeLimit,
    memoryLimit,
    return_type,
    params
  } = req.body as UpdateProblemBody;

  try {
    // Fetch the current problem state, INCLUDING the codeProblem relation
    const currentProblem = await prisma.problem.findUniqueOrThrow({
      where: { id: problemId },
      include: { 
        collections: true,
        codeProblem: true
      } 
    });

    console.log('Updating problem with ID:', problemId);
    console.log('Request body:', {
      name,
      content: content ? `${content.substring(0, 20)}...` : undefined,
      difficulty,
      required,
      reqOrder,
      problemType,
      collectionIds,
      codeTemplate: codeTemplate ? 'Provided' : undefined,
      testCases: testCasesRaw ? 'Provided' : undefined,
      estimatedTime,
      language: problemType === 'CODING' ? language : undefined,
      functionName: problemType === 'CODING' ? functionName : undefined,
      timeLimit: problemType === 'CODING' ? timeLimit : undefined,
      memoryLimit: problemType === 'CODING' ? memoryLimit : undefined,
      return_type: return_type ? 'Provided' : undefined,
      params: params ? 'Provided' : undefined
    });

    // Check for duplicate order number if reqOrder is provided and different from current
    if (reqOrder && reqOrder !== currentProblem.reqOrder) {
      const existingProblem = await prisma.problem.findFirst({
        where: {
          topicId: currentProblem.topicId,
          reqOrder,
          id: { not: problemId } // Exclude the current problem from the check
        }
      });

      if (existingProblem) {
        return res.status(400).json({ 
          error: 'Order number already exists',
          details: `Problem "${existingProblem.name}" already has order number ${reqOrder}`
        });
      }
    }

    // Parse test cases if provided
    let parsedTestCases: any[] = [];
    if (testCasesRaw) {
      if (typeof testCasesRaw === 'string') {
        try {
          parsedTestCases = JSON.parse(testCasesRaw);
        } catch (error) {
          console.error('Error parsing testCases in update:', error);
          return res.status(400).json({ error: 'Invalid test cases format' });
        }
      } else if (Array.isArray(testCasesRaw)) {
        parsedTestCases = testCasesRaw;
      }
    }

    // Normalize each test case to ensure proper data structures
    parsedTestCases = parsedTestCases.map(normalizeTestCase);

    // Convert estimatedTime to number if provided
    const parsedEstimatedTime = estimatedTime ? parseInt(estimatedTime.toString()) : null;
    if (estimatedTime && isNaN(parsedEstimatedTime!)) {
      return res.status(400).json({ error: 'Estimated time must be a valid number' });
    }

    // Use a transaction to ensure problem and collections are updated atomically
    const prismaAny = prisma as any; // Keep type casting for transaction context if needed
    
    const updatedProblem = await prisma.$transaction(async (tx: Prisma.TransactionClient) => {
      let finalCodeProblemId: string | null = null;
      let existingCodeProblem: any = null;

      // Determine the effective problem type (use new if provided, else keep current)
      const effectiveProblemType = problemType ?? currentProblem.problemType;

      // --- Handle Type-Specific Relations ---

      // Handle CodeProblem logic if the effective type is CODING
      if (effectiveProblemType === 'CODING') {
        existingCodeProblem = await tx.codeProblem.findUnique({ where: { problemId: problemId }});
        
        if (existingCodeProblem) {
          // Update existing CodeProblem - handle different ID fields with type casting
          const codeProblemObj = existingCodeProblem as any;
          const codeProblemId = codeProblemObj.id; // Use the new id field as primary key
          finalCodeProblemId = codeProblemId;
          
          // Create where clause safely
          const whereClause: any = { id: codeProblemId };
          
          const updateData: any = {
            ...(codeTemplate !== undefined && { codeTemplate }),
            ...(language !== undefined && { language }),
            ...(functionName !== undefined && { functionName }),
            ...(timeLimit !== undefined && { timeLimit: parseInt(timeLimit.toString()) }),
            ...(memoryLimit !== undefined && { memoryLimit: memoryLimit ? parseInt(memoryLimit.toString()) : null }),
          };

          // Add the new JSON fields with type assertion
          if (return_type !== undefined) {
            updateData.return_type = return_type;
          }
          if (params !== undefined) {
            updateData.params = typeof params === 'string' ? params : JSON.stringify(params);
          }
          if (parsedTestCases) {
            updateData.test_cases = JSON.stringify(parsedTestCases);
          }
          
          await tx.codeProblem.update({
            where: whereClause,
            data: updateData
          });
          
          // For test case deletion
          if (finalCodeProblemId) {
            await tx.testCase.deleteMany({ 
              where: { 
                codeProblemId: finalCodeProblemId 
              } 
            });
            
            // Create new test cases if provided
            if (parsedTestCases && Array.isArray(parsedTestCases) && parsedTestCases.length > 0) {
              const testCaseData = parsedTestCases.map((tc: any, index: number) => ({
                codeProblemId: finalCodeProblemId!, 
                input: tc.input,
                expectedOutput: tc.expectedOutput,
                isHidden: tc.isHidden || false,
                orderNum: tc.orderNum || index + 1
              }));
              await tx.testCase.createMany({ data: testCaseData });
            }
          }
        } else {
          // Create new CodeProblem
          const codeProblemData: any = {
            codeTemplate: codeTemplate ?? null,
            language: language ?? 'javascript',
            functionName: functionName ?? null,
            timeLimit: timeLimit ? parseInt(timeLimit.toString()) : 5000,
            memoryLimit: memoryLimit ? parseInt(memoryLimit.toString()) : null,
            // Use unchecked create to directly reference problemId without question relation
            problemId: problemId,
            testCases: {
              create: parsedTestCases.map((tc: any, index: number) => ({
                input: tc.input,
                expectedOutput: tc.expectedOutput,
                isHidden: tc.isHidden || false,
                orderNum: tc.orderNum || index + 1
              }))
            }
          };

          // Add the new JSON fields outside of the TypeScript type system
          if (return_type) {
            codeProblemData.return_type = return_type;
          }
          if (params) {
            codeProblemData.params = typeof params === 'string' ? params : JSON.stringify(params);
          }
          if (parsedTestCases && parsedTestCases.length > 0) {
            codeProblemData.test_cases = JSON.stringify(parsedTestCases);
          }

          const newCodeProblem = await tx.codeProblem.create({
            data: codeProblemData
          });
          
          // Access ID safely with type casting
          const newCodeProblemObj = newCodeProblem as any;
          finalCodeProblemId = newCodeProblemObj.questionId || newCodeProblemObj.id || newCodeProblemObj.problemId;
        }
      } else if (effectiveProblemType === 'INFO') {
        // Handle InfoProblem logic if the effective type is INFO
        // If type changed TO INFO, delete any existing CodeProblem
        if (currentProblem.codeProblem) {
          // Type cast for safe property access
          const codeProblemObj = currentProblem.codeProblem as any;
          const whereClause: any = {};
          
          // Delete test cases first (use a safe codeProblemId access)
          const codeProblemId = codeProblemObj.questionId || codeProblemObj.id || codeProblemObj.problemId;
          if (codeProblemId) {
            await tx.testCase.deleteMany({ where: { codeProblemId }});
          }
          
          // Build a safe where clause for deletion
          if (codeProblemObj.questionId) whereClause.questionId = codeProblemObj.questionId;
          if (codeProblemObj.id) whereClause.id = codeProblemObj.id;
          if (codeProblemObj.problemId) whereClause.problemId = codeProblemObj.problemId;
          
          // Delete the code problem
          await tx.codeProblem.delete({ where: whereClause });
        }
      } else {
         // If type is neither CODING nor INFO (e.g., STANDALONE_INFO or type removed)
         // Delete both related records if they exist
         if (currentProblem.codeProblem) {
             // Type cast for safe property access
             const codeProblemObj = currentProblem.codeProblem as any;
             const whereClause: any = {};
             
             // Delete test cases first (use a safe codeProblemId access)
             const codeProblemId = codeProblemObj.questionId || codeProblemObj.id || codeProblemObj.problemId;
             if (codeProblemId) {
               await tx.testCase.deleteMany({ where: { codeProblemId }});
             }
             
             // Build a safe where clause for deletion
             if (codeProblemObj.questionId) whereClause.questionId = codeProblemObj.questionId;
             if (codeProblemObj.id) whereClause.id = codeProblemObj.id;
             if (codeProblemObj.problemId) whereClause.problemId = codeProblemObj.problemId;
             
             // Delete the code problem
             await tx.codeProblem.delete({ where: whereClause });
         }
      }
      // --- End of Type-Specific Relations Handling ---

      // --- Prepare Problem Update Data ---
      const problemUpdateData: Prisma.ProblemUpdateInput = {
        ...(name !== undefined && { name }),
        ...(difficulty !== undefined && { difficulty }),
        ...(required !== undefined && { required }),
        ...(reqOrder !== undefined && { reqOrder }),
        ...(problemType !== undefined && { problemType: effectiveProblemType }), // Use effective type
        ...(estimatedTime !== undefined && { estimatedTime: parsedEstimatedTime }),
        ...(req.body.slug !== undefined && { slug: req.body.slug }),
        ...(content !== undefined && { content: content }),
      };

      // --- Handle Connections/Disconnections for Relations ---
      if (effectiveProblemType === 'CODING' && finalCodeProblemId) {
        // Connect using the id field - use type assertion to work around TS errors
        (problemUpdateData.codeProblem as any) = { 
          connect: { id: finalCodeProblemId } 
        };
      } else { 
        // Disconnect codeProblem if type is neither or related record wasn't created/found
        if (currentProblem.codeProblem) problemUpdateData.codeProblem = { disconnect: true };
      }
       
      // Perform the actual Problem update
      const problem = await tx.problem.update({
        where: { id: problemId },
        data: problemUpdateData,
        include: { // Include necessary relations for the response/collection logic
          collections: {
            include: {
              collection: true
            }
          },
          codeProblem: { // Include the potentially updated/connected codeProblem
            include: {
              testCases: true
            }
          },
        }
      });
      
      console.log(`Problem updated successfully. ID: ${problem.id}`);

      // 2. Update collection relationships if collectionIds is provided
      if (collectionIds !== undefined) {
        // Get current collection IDs for comparisons
        const currentCollectionIds = problem.collections.map((pc: { collectionId: string }) => pc.collectionId);
        
        // Find collections to add and remove
        const collectionsToAdd = collectionIds.filter(id => !currentCollectionIds.includes(id));
        const collectionsToRemove = currentCollectionIds.filter((id: string) => !collectionIds.includes(id));
        
        console.log(`Collections to add: ${collectionsToAdd.length}, to remove: ${collectionsToRemove.length}`);
        
        // Remove old relationships
        if (collectionsToRemove.length > 0) {
          await tx.problemToCollection.deleteMany({
            where: {
              problemId,
              collectionId: {
                in: collectionsToRemove
              }
            }
          });
          console.log(`Removed ${collectionsToRemove.length} collection relationships`);
        }
        
        // Add new relationships
        if (collectionsToAdd.length > 0) {
          // Check that all collections exist first
          for (const collectionId of collectionsToAdd) {
            const exists = await tx.collection.findUnique({
              where: { id: collectionId },
              select: { id: true }
            });
            
            if (!exists) {
              throw new Error(`Collection ID ${collectionId} does not exist`);
            }
          }
          
          // Create the new relationships
          await tx.problemToCollection.createMany({
            data: collectionsToAdd.map(collectionId => ({
              problemId,
              collectionId
            })),
            skipDuplicates: true
          });
          console.log(`Added ${collectionsToAdd.length} new collection relationships`);
        }
        
        // Get the updated problem with collections
        return await tx.problem.findUnique({
          where: { id: problem.id },
          include: {
            collections: {
              include: {
                collection: true
              }
            },
            codeProblem: {
              include: {
                testCases: true
              }
            },
          }
        });
      }
      
      // If no collection updates needed, return the problem with collections
      return problem;
    });
    
    // Transform collections for the response
    const responseData = {
      ...updatedProblem,
      collectionIds: updatedProblem?.collections.map((pc: { collection: { id: string } }) => pc.collection.id) || [],
      collections: undefined // Remove collections from the response
    };
    
    res.json(responseData);
  } catch (error) {
    console.error('Error updating problem:', error);
    res.status(500).json({ error: 'Failed to update problem' });
  }
}) as RequestHandler);

// Reorder problems endpoint
router.post('/reorder', authenticateToken, authorizeRoles([Role.ADMIN, Role.DEVELOPER]), (async (req, res) => {
  try {
    const { problemOrders } = req.body;
    // problemOrders should be an array of { id: string, reqOrder: number }

    // Validate input
    if (!Array.isArray(problemOrders)) {
      return res.status(400).json({ error: 'problemOrders must be an array' });
    }

    // Perform all updates in a transaction to ensure consistency
    const result = await prisma.$transaction(
      problemOrders.map(({ id, reqOrder }) =>
        prisma.problem.update({
          where: { id },
          data: { reqOrder }
        })
      )
    );

    res.json(result);
  } catch (error) {
    console.error('Error reordering problems:', error);
    res.status(500).json({ error: 'Failed to reorder problems' });
  }
}) as RequestHandler);

// Mark a problem as completed or uncompleted (toggle)
router.post('/:problemId/complete', authenticateToken, (async (req, res) => {
  try {
    const { problemId } = req.params;
    const userId = req.user?.id;
    const isAdmin = req.user?.role === Role.ADMIN || req.user?.role === Role.DEVELOPER;
    const { preserveReviewData, forceComplete } = req.body; // Added forceComplete parameter

    console.log('Problem completion request:', { 
      problemId, 
      userId, 
      isAdmin, 
      preserveReviewData,
      forceComplete
    });

    if (!userId) {
      return res.status(401).json({ error: 'User not authenticated' });
    }

    // Get the problem to check if it exists and get its topic
    const problem = await prisma.problem.findUnique({
      where: { id: problemId },
      include: {
        topic: true,
        completedBy: {
          where: { id: userId },
          select: { id: true }
        },
        progress: {
          where: { userId },
          select: { 
            status: true,
            reviewLevel: true,
            reviewScheduledAt: true,
            lastReviewedAt: true,
            id: true
          }
        }
      }
    });

    if (!problem) {
      return res.status(404).json({ error: 'Problem not found' });
    }

    // Check if problem is already completed
    const isCompleted = problem.completedBy.length > 0 || problem.progress.some((p: { status: ProgressStatus }) => p.status === 'COMPLETED');
    
    // Get existing progress with reviews
    const existingProgress = await prisma.progress.findUnique({
      where: {
        userId_topicId_problemId: problem.topicId ? {
          userId,
          topicId: problem.topicId,
          problemId: problemId
        } : undefined
      }, 
      include: {
        reviews: true // Include the reviews relation
      }
    });

    const hasReviewHistory = (existingProgress?.reviews?.length || 0) > 0;

    console.log('Problem state before update:', {
      problemId,
      isCompleted,
      preserveReviewData,
      forceComplete,
      existingProgressId: existingProgress?.id,
      progressStatus: existingProgress?.status,
      reviewLevel: existingProgress?.reviewLevel,
      hasReviewHistory,
      problemHasTopicId: !!problem.topicId
    });

    // If problem is completed and we're not forcing completion, and not admin, return error
    // Otherwise, we either toggle off or force completion
    if (isCompleted && !forceComplete && !isAdmin) {
      return res.status(400).json({ error: 'Problem is already completed' });
    }

    // If the problem doesn't have a topic, we can't track progress properly
    if (!problem.topicId) {
      console.warn('Attempting to complete a problem without a topic ID:', problemId);
      // Just connect the problem to user's completed list without progress tracking
      await prisma.user.update({
        where: { id: userId },
        data: {
          completedProblems: isCompleted && !forceComplete 
            ? { disconnect: { id: problemId } } 
            : { connect: { id: problemId } }
        }
      });

      return res.json({
        message: isCompleted && !forceComplete ? 'Problem marked as uncompleted' : 'Problem marked as completed',
        preservedReviewData: false,
        wasForced: forceComplete || false,
        noTopicId: true
      });
    }

    let result: any; // Use any type for result to avoid TypeScript errors with fallback
    
    // Only uncomplete if explicitly toggling (not in force complete mode) and already completed
    if (isCompleted && !forceComplete) {
      // CHANGED: Update progress record instead of deleting it to preserve ReviewHistory
      try {
        result = await prisma.$transaction(async (tx: any) => {
          let progressToUpdate = existingProgress;
          
          // If we don't have existing progress but have progress records (from old schema)
          if (!progressToUpdate && problem.progress.length > 0) {
            progressToUpdate = await tx.progress.findUnique({
              where: { id: problem.progress[0].id },
              include: { reviews: true }
            });
          }
          
          // If we have progress, update it instead of deleting it
          if (progressToUpdate) {
            await tx.progress.update({
              where: { id: progressToUpdate.id },
              data: {
                status: 'NOT_STARTED' as ProgressStatus,
                // Keep reviewLevel and other review data intact
              }
            });
          }
          
          return await tx.user.update({
            where: { id: userId },
            data: {
              completedProblems: {
                disconnect: { id: problemId }
              }
            }
          });
        });
      } catch (txError: any) {
        console.error('Transaction error when uncompleting problem:', txError);
        // Fall back to a simpler approach if transaction fails
        result = await prisma.user.update({
          where: { id: userId },
          data: {
            completedProblems: {
              disconnect: { id: problemId }
            }
          }
        });
      }
      
      console.log('Problem marked as uncompleted:', {
        problemId,
        userId,
        preservedProgress: true
      });
    } else {
      // Mark as completed (either newly or forced)
      try {
        result = await prisma.$transaction(async (tx: any) => {
          // First, get any existing progress to preserve review data if needed
          const currentProgress = preserveReviewData ? await tx.progress.findFirst({
            where: {
              userId,
              problemId
            },
            include: {
              reviews: true
            }
          }) : null;
          
          console.log('Existing progress in transaction:', currentProgress ? {
            id: currentProgress.id,
            status: currentProgress.status,
            reviewLevel: currentProgress.reviewLevel,
            reviewScheduledAt: currentProgress.reviewScheduledAt
          } : 'No existing progress');
          
          // Determine what review data to use - ONLY if preserveReviewData is true
          // otherwise, don't set any review data to avoid automatically adding to spaced repetition
          const reviewData = preserveReviewData && currentProgress && currentProgress.reviewLevel !== null ? {
            // Copy existing review data for preservation
            reviewLevel: currentProgress.reviewLevel,
            reviewScheduledAt: currentProgress.reviewScheduledAt,
            lastReviewedAt: currentProgress.lastReviewedAt,
          } : {};  // Empty object - don't set any review data
          
          console.log('Review data to be used:', reviewData);
          
          // Update or create progress
          const progressResult = await tx.progress.upsert({
            where: {
              userId_topicId_problemId: {
                userId,
                topicId: problem.topicId!,
                problemId
              }
            },
            create: {
              userId,
              topicId: problem.topicId!,
              problemId,
              status: 'COMPLETED',
              ...reviewData,
              reviewLevel: reviewData.reviewLevel ?? 0 // Ensure reviewLevel has a default value
            },
            update: {
              status: 'COMPLETED',
              // Only update review data if explicitly preserving it
              ...(preserveReviewData && currentProgress && currentProgress.reviewLevel !== null ? reviewData : {})
            }
          });
          
          // Update user's completed problems
          const userResult = await tx.user.update({
            where: { id: userId },
            data: {
              completedProblems: {
                connect: { id: problemId }
              }
            }
          });
          
          // Only add ReviewHistory entry if preserveReviewData is true and we have review data
          if (preserveReviewData && currentProgress && currentProgress.reviewLevel !== null) {
            await tx.reviewHistory.create({
              data: {
                progressId: progressResult.id,
                date: new Date(),
                wasSuccessful: true,
                reviewOption: 'continued-review',  // Use a standard value
                levelBefore: currentProgress.reviewLevel,
                levelAfter: currentProgress.reviewLevel
              }
            });
          }
          
          return { progressResult, userResult };
        });
      } catch (txError: any) {
        // Log detailed error information
        console.error('Transaction error when completing problem:', txError);
        console.error('Error details:', {
          name: txError.name,
          code: txError.code,
          meta: txError.meta,
          stack: txError.stack
        });
        
        // Fall back to a simpler approach if transaction fails
        // Just connect the problem to the user's completed problems
        result = await prisma.user.update({
          where: { id: userId },
          data: {
            completedProblems: {
              connect: { id: problemId }
            }
          }
        });
      }
      
      // Log information about completion status, with optional chaining for safety
      console.log('Problem marked as completed:', {
        problemId,
        userId,
        progressId: result?.progressResult?.id,
        reviewLevel: result?.progressResult?.reviewLevel,
        reviewScheduledAt: result?.progressResult?.reviewScheduledAt
      });
    }

    res.json({ 
      message: isCompleted && !forceComplete ? 'Problem marked as uncompleted' : 'Problem marked as completed',
      preservedReviewData: preserveReviewData || false,
      wasForced: forceComplete || false
    });
  } catch (error) {
    console.error('Error toggling problem completion:', error);
    // Add more detailed error information
    res.status(500).json({ 
      error: 'Failed to toggle problem completion',
      details: error instanceof Error ? error.message : 'Unknown error',
      stack: process.env.NODE_ENV !== 'production' ? (error as Error).stack : undefined
    });
  }
}) as RequestHandler);

// Add a route to remove a problem from its topic
router.put('/:problemId/remove-topic', authenticateToken, authorizeRoles([Role.ADMIN, Role.DEVELOPER]), (async (req, res) => {
  try {
    const { problemId } = req.params;
    
    // Check if problem exists
    const problem = await prisma.problem.findUnique({
      where: { id: problemId },
      include: { topic: true }
    });
    
    if (!problem) {
      return res.status(404).json({ error: 'Problem not found' });
    }
    
    // Update the problem to remove its topic association
    const updatedProblem = await prisma.problem.update({
      where: { id: problemId },
      data: { 
        topicId: null,
        reqOrder: null  // Reset reqOrder as it's only relevant within a topic
      }
    });
    
    res.json({
      ...updatedProblem,
      message: 'Problem removed from topic successfully'
    });
  } catch (error) {
    console.error('Error removing problem from topic:', error);
    res.status(500).json({ 
      error: 'Failed to remove problem from topic',
      details: error instanceof Error ? error.message : 'Unknown error',
      stack: process.env.NODE_ENV !== 'production' ? (error as Error).stack : undefined
    });
  }
}) as RequestHandler);

// Add a new comprehensive endpoint for admin dashboard use
router.get('/admin/dashboard', authenticateToken, authorizeRoles([Role.ADMIN, Role.DEVELOPER]), (async (req, res) => {
  try {
    const { collection, withTopics } = req.query;
    const userId = req.user?.id;

    if (!userId) {
      return res.status(401).json({ error: 'User not authenticated' });
    }

    // Build the where clause based on query parameters
    const where: any = {};
    
    // Basic query params for filtering
    if (req.query.search) {
      where.name = { contains: req.query.search as string, mode: 'insensitive' };
    }
    
    if (req.query.type) {
      where.problemType = req.query.type as ProblemType;
    }
    
    // If requesting problems without topics
    if (req.query.noTopic === 'true') {
      where.topicId = null;
    }
    
    // Include detailed information needed for the dashboard
    const problems = await prisma.problem.findMany({
      where,
      include: {
        topic: { select: { id: true, name: true, level: true } },
        codeProblem: true,
        collections: true
      },
      orderBy: { createdAt: "desc" },
    });

    // Transform the response for the frontend
    const transformedProblems = problems.map((problem: any) => {
      // Extract collection details safely
      const collections = problem.collections?.map((pc: any) => {
        if (pc.collection) return pc.collection;
        return pc; // Return the original object if collection property doesn't exist
      }).filter(Boolean) || [];
      
      const collectionIds = collections
        .map((c: any) => c.id)
        .filter(Boolean);
      
      // Format the response
      return {
        ...problem,
        completed: problem.completedBy?.length > 0 || problem.progress?.some((p: any) => p.status === 'COMPLETED'),
        collectionIds,
        collections, // Include full collection objects for the admin dashboard
        completedBy: undefined,
        progress: undefined,
        codeTemplate: undefined,
        testCases: undefined
      };
    });

    // If we're filtering by collection
    if (collection && collection !== 'no-collection') {
      const filteredProblems = transformedProblems.filter((problem: any) => 
        problem.collectionIds.includes(collection as string)
      );
      
      // Further filter by topic status if requested
      if (withTopics === 'false') {
        return res.json(filteredProblems.filter((p: any) => !p.topic));
      }
      
      return res.json(filteredProblems);
    } 
    // If we're getting "no collection" problems
    else if (collection === 'no-collection') {
      const problemsWithoutCollections = transformedProblems.filter(
        (problem: any) => !problem.collectionIds.length
      );
      
      // Further filter by topic status if requested
      if (withTopics === 'false') {
        return res.json(problemsWithoutCollections.filter((p: any) => !p.topic));
      }
      
      return res.json(problemsWithoutCollections);
    }

    // Return all problems
    res.json(transformedProblems);
  } catch (error) {
    console.error('Error fetching admin dashboard problems:', error);
    res.status(500).json({ error: 'Internal server error' });
  }
}) as RequestHandler);

export default router; <|MERGE_RESOLUTION|>--- conflicted
+++ resolved
@@ -115,7 +115,6 @@
   };
 };
 
-<<<<<<< HEAD
 /**
  * Prepares language support data for storage
  * @param language Default language (e.g. 'python')
@@ -260,8 +259,6 @@
   }
 }) as RequestHandler);
 
-=======
->>>>>>> 21eabde4
 // Get a specific problem
 router.get('/:problemId', authenticateToken, (async (req, res) => {
   try {
