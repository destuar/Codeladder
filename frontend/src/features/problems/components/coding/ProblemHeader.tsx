--- conflicted
+++ resolved
@@ -16,19 +16,15 @@
   nextProblemId?: string;
   nextProblemSlug?: string;
   prevProblemId?: string;
-<<<<<<< HEAD
-  onNavigate: (id: string) => void;
-  isQuizMode?: boolean;
-=======
   prevProblemSlug?: string;
   onNavigate: (id: string, slug?: string) => void;
   title?: string;
+  isQuizMode?: boolean;
   sourceContext?: {
     from: string;
     name: string;
     id: string;
   };
->>>>>>> 00c7d0a5
 }
 
 /**
@@ -42,12 +38,9 @@
   prevProblemId,
   prevProblemSlug,
   onNavigate,
-<<<<<<< HEAD
+  title = "Problem",
   isQuizMode = false,
-=======
-  title = "Problem",
   sourceContext,
->>>>>>> 00c7d0a5
 }: ProblemHeaderProps) {
   const { profile } = useProfile();
   const { user } = useAuth();
@@ -158,10 +151,10 @@
 
       {/* Right section - Actions */}
       <div className="flex items-center gap-2">
-<<<<<<< HEAD
         {!isQuizMode && (
           <Button 
             variant={isCompleted ? "outline" : "default"}
+            size="sm"
             className={cn(
               "shadow-sm transition-all duration-200",
               isCompleted && "border-green-500 text-green-500 hover:bg-green-500/10"
@@ -171,60 +164,17 @@
             <div className="flex items-center">
               {isCompleted ? (
                 <>
-                  <CheckCircle2 className="w-5 h-5" />
-                  <span className="ml-2">Completed</span>
+                  <CheckCircle2 className="w-4 h-4 mr-1" />
+                  <span>Completed</span>
                 </>
               ) : (
-                <span>Mark as Complete</span>
+                <span>Mark Complete</span>
               )}
             </div>
           </Button>
         )}
         
-        {!isQuizMode && (
-          <div className="flex gap-2">
-            <Button
-              variant="outline"
-              onClick={() => prevProblemId && onNavigate(prevProblemId)}
-              disabled={!prevProblemId}
-              className="shadow-sm"
-            >
-              Previous
-            </Button>
-            <Button
-              onClick={() => nextProblemId && onNavigate(nextProblemId)}
-              disabled={!nextProblemId}
-              className="shadow-sm"
-            >
-              <span>Next</span>
-              <ChevronRight className="w-4 h-4 ml-2" />
-            </Button>
-          </div>
-        )}
-=======
-        <Button 
-          variant={isCompleted ? "outline" : "default"}
-          size="sm"
-          className={cn(
-            "shadow-sm transition-all duration-200",
-            isCompleted && "border-green-500 text-green-500 hover:bg-green-500/10"
-          )}
-          onClick={onMarkComplete}
-        >
-          <div className="flex items-center">
-            {isCompleted ? (
-              <>
-                <CheckCircle2 className="w-4 h-4 mr-1" />
-                <span>Completed</span>
-              </>
-            ) : (
-              <span>Mark Complete</span>
-            )}
-          </div>
-        </Button>
-        
         <BorderlessThemeToggle />
->>>>>>> 00c7d0a5
         
         <TooltipProvider>
           <Tooltip>
