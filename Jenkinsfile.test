--- conflicted
+++ resolved
@@ -27,9 +27,8 @@
 
         stage('Setup Environment') {
             steps {
-<<<<<<< HEAD
                 script {
-                    // Create test environment file based on schema!
+                    // Create test environment file based on schema
                     withCredentials([
                         string(credentialsId: 'DATABASE_URL', variable: 'DATABASE_URL'),
                         string(credentialsId: 'JWT_SECRET', variable: 'JWT_SECRET'),
@@ -39,15 +38,6 @@
                     ]) {
                         sh """
                             cat > backend/.env.test << EOL
-=======
-                withCredentials([
-                    string(credentialsId: 'DATABASE_URL', variable: 'DATABASE_URL'),
-                    string(credentialsId: 'JWT_SECRET', variable: 'JWT_SECRET'),
-                    string(credentialsId: 'JWT_REFRESH_SECRET', variable: 'JWT_REFRESH_SECRET')
-                ]) {
-                    sh """
-                        cat > backend/.env.test << EOL
->>>>>>> 3c87a8ba
 NODE_ENV=test
 PORT=${BACKEND_PORT}
 DATABASE_URL=${DATABASE_URL}
