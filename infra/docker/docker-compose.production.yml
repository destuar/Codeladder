--- conflicted
+++ resolved
@@ -18,21 +18,10 @@
   # ============================= BACKEND SERVICE ==============================
   backend:
     build:
-<<<<<<< HEAD
-      # Context: Relative to this docker-compose.yml file. 
-      # If this file is in infra/docker/ and backend source is in the project's backend/ dir,
-      # the context path is ../../backend (i.e. /home/ec2-user/codeladder/backend)
-      context: ../../
-      # Dockerfile: Relative to this docker-compose.yml file.
-      # If this file is in infra/docker/ and the Dockerfile is infra/docker/backend/Dockerfile.backend,
-      # the path is ./backend/Dockerfile.backend
-      dockerfile: ./backend/Dockerfile.backend
-=======
       # Build context is the backend root directory
-      context: ../../
+      context: ./backend
       # Use production Dockerfile
       dockerfile: Dockerfile.backend
->>>>>>> 801e219b
     env_file:
       # Reference root .env file, path relative to this docker-compose.yml file
       - ../../.env  
